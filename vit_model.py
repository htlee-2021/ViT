import torch
import torch.nn as nn
import torch.optim as optim
from torch.utils.data import DataLoader
from torchvision import transforms
import numpy as np
from einops import rearrange
from tqdm import tqdm

class PatchEmbedding(nn.Module):
    def __init__(self, image_size, patch_size, in_channels, embed_dim):
        super().__init__()
        self.image_size = image_size
        self.patch_size = patch_size
        self.num_patches = (image_size // patch_size) ** 2
        
        self.projection = nn.Conv2d(in_channels, embed_dim, 
                                  kernel_size=patch_size, stride=patch_size)
    
    def forward(self, x):
        x = self.projection(x)  # (B, E, H', W')
        x = rearrange(x, 'b e h w -> b (h w) e')  # (B, N, E)
        return x

class VideoViT(nn.Module):
    def __init__(self, num_frames=10, image_size=224, patch_size=16, in_channels=3, 
                 num_classes=2, embed_dim=768, depth=12, num_heads=12, 
                 mlp_ratio=4., dropout=0.1):
        super().__init__()
        
        self.num_frames = num_frames
        self.image_size = image_size
        self.patch_size = patch_size
        self.embed_dim = embed_dim
        
        # Calculate number of patches
        self.num_patches_per_frame = (image_size // patch_size) ** 2
        self.total_patches = self.num_patches_per_frame * num_frames
        
        # Patch Embedding
        self.patch_embed = PatchEmbedding(image_size, patch_size, 
                                        in_channels, embed_dim)
        
        # Class token
        self.cls_token = nn.Parameter(torch.zeros(1, 1, embed_dim))
        
        # Position embeddings - now accounting for temporal dimension
        self.pos_embed = nn.Parameter(
            torch.zeros(1, self.total_patches + 1, embed_dim)
        )
        
        # Temporal embedding
        self.temporal_embed = nn.Parameter(
            torch.zeros(1, num_frames, embed_dim)
        )
        
        # Transformer Encoder
        encoder_layer = nn.TransformerEncoderLayer(
            d_model=embed_dim,
            nhead=num_heads,
            dim_feedforward=int(embed_dim * mlp_ratio),
            dropout=dropout,
            activation='gelu',
            batch_first=True
        )
        self.transformer = nn.TransformerEncoder(encoder_layer, num_layers=depth)
        
        # MLP Head
        self.mlp_head = nn.Sequential(
            nn.LayerNorm(embed_dim),
            nn.Linear(embed_dim, num_classes)
        )
        
        # Initialize weights
        nn.init.trunc_normal_(self.temporal_embed, std=0.02)
        nn.init.trunc_normal_(self.pos_embed, std=0.02)
        nn.init.trunc_normal_(self.cls_token, std=0.02)
        self.apply(self._init_weights)
    
    def _init_weights(self, m):
        if isinstance(m, nn.Linear):
            nn.init.trunc_normal_(m.weight, std=0.02)
            if m.bias is not None:
                nn.init.constant_(m.bias, 0)
        elif isinstance(m, nn.LayerNorm):
            nn.init.constant_(m.bias, 0)
            nn.init.constant_(m.weight, 1.0)
    
    def forward(self, x):
        # x shape: (batch_size, num_frames, channels, height, width)
        B = x.shape[0]
        
        # Reshape for patch embedding
        # Combine batch and time dimensions
        x = rearrange(x, 'b t c h w -> (b t) c h w')
        
        # Patch embedding
        x = self.patch_embed(x)  # Shape: (B*T, num_patches_per_frame, embed_dim)
        
        # Reshape to separate batch and temporal dimensions
        x = rearrange(x, '(b t) n e -> b (t n) e', b=B, t=self.num_frames)
        
        # Add positional embedding
        cls_token = self.cls_token.expand(B, -1, -1)
        x = torch.cat((cls_token, x), dim=1)
        x = x + self.pos_embed
        
        # Add temporal information
        # Reshape to expose temporal dimension
        x_nocls = x[:, 1:, :]
        x_nocls = rearrange(x_nocls, 'b (t n) e -> b t n e', t=self.num_frames)
        x_nocls = x_nocls + self.temporal_embed.unsqueeze(2)
        x_nocls = rearrange(x_nocls, 'b t n e -> b (t n) e')
        
        # Recombine with CLS token
        x = torch.cat((x[:, :1, :], x_nocls), dim=1)
        
        # Transformer encoder
        x = self.transformer(x)
        
        # MLP head (use [CLS] token)
        x = x[:, 0]
        x = self.mlp_head(x)
        
        return x

def train_epoch(model, train_loader, criterion, optimizer, device):
    model.train()
    total_loss = 0
    correct = 0
    total = 0
    
    for images, labels in tqdm(train_loader):
        images, labels = images.to(device), labels.to(device)
        
        optimizer.zero_grad()
        outputs = model(images)
        loss = criterion(outputs, labels)
        
        loss.backward()
        optimizer.step()
        
        total_loss += loss.item()
        _, predicted = outputs.max(1)
        total += labels.size(0)
        correct += predicted.eq(labels).sum().item()
    
    return total_loss / len(train_loader), 100. * correct / total

def validate(model, val_loader, criterion, device):
    model.eval()
    total_loss = 0
    correct = 0
    total = 0
    
    with torch.no_grad():
        for images, labels in tqdm(val_loader):
            images, labels = images.to(device), labels.to(device)
            
            outputs = model(images)
            loss = criterion(outputs, labels)
            
            total_loss += loss.item()
            _, predicted = outputs.max(1)
            total += labels.size(0)
            correct += predicted.eq(labels).sum().item()
    
    return total_loss / len(val_loader), 100. * correct / total

def train_vit(train_loader, val_loader, num_classes, num_epochs=100):
    device = torch.device('cuda' if torch.cuda.is_available() else 'cpu')
    print(f"Using device: {device}")
    
    # Initialize model
    model = VideoViT(
<<<<<<< HEAD
        num_frames=10,
=======
>>>>>>> 8557226a
        image_size=224,
        patch_size=16,
        in_channels=3,
        num_classes=num_classes,
        embed_dim=768,
        depth=12,
        num_heads=12,
        mlp_ratio=4.,
        dropout=0.1
    ).to(device)
    
    # Loss and optimizer
    criterion = nn.CrossEntropyLoss()
    optimizer = optim.AdamW(model.parameters(), lr=1e-3, weight_decay=0.05)
    scheduler = optim.lr_scheduler.CosineAnnealingLR(optimizer, T_max=num_epochs)
    
    # Training loop
    best_val_acc = 0
    for epoch in range(num_epochs):
        print(f'\nEpoch [{epoch+1}/{num_epochs}]')
        
        train_loss, train_acc = train_epoch(model, train_loader, criterion, 
                                          optimizer, device)
        val_loss, val_acc = validate(model, val_loader, criterion, device)
        scheduler.step()
        
        print(f'Train Loss: {train_loss:.4f}, Train Acc: {train_acc:.2f}%')
        print(f'Val Loss: {val_loss:.4f}, Val Acc: {val_acc:.2f}%')
        
        # Save best model
        if val_acc > best_val_acc:
            best_val_acc = val_acc
            torch.save(model.state_dict(), 'best_vit_model.pth')
    
    return model

# Example usage:
"""
# Define your transforms
transform = transforms.Compose([
    transforms.Resize(224),
    transforms.CenterCrop(224),
    transforms.ToTensor(),
    transforms.Normalize(mean=[0.485, 0.456, 0.406], 
                       std=[0.229, 0.224, 0.225])
])

# Create your dataloaders
train_loader = DataLoader(train_dataset, batch_size=32, shuffle=True)
val_loader = DataLoader(val_dataset, batch_size=32, shuffle=False)

# Train the model
model = train_vit(train_loader, val_loader, num_classes=your_num_classes)
"""<|MERGE_RESOLUTION|>--- conflicted
+++ resolved
@@ -172,11 +172,7 @@
     print(f"Using device: {device}")
     
     # Initialize model
-    model = VideoViT(
-<<<<<<< HEAD
-        num_frames=10,
-=======
->>>>>>> 8557226a
+    model = ViT(
         image_size=224,
         patch_size=16,
         in_channels=3,
